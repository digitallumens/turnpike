--- conflicted
+++ resolved
@@ -55,12 +55,8 @@
 	reg := NewID()
 	d.lock.Lock()
 	if id, ok := d.registrations[msg.Procedure]; ok {
-<<<<<<< HEAD
-		log.Error("error: procedure already exists:", msg.Procedure, id)
-=======
 		d.lock.Unlock()
 		log.Println("error: procedure already exists:", msg.Procedure, id)
->>>>>>> 65eb3bac
 		callee.Send(&Error{
 			Type:    msg.MessageType(),
 			Request: msg.Request,
@@ -72,13 +68,9 @@
 	d.procedures[reg] = remoteProcedure{callee, msg.Procedure}
 	d.registrations[msg.Procedure] = reg
 	d.addCalleeRegistration(callee, reg)
-<<<<<<< HEAD
-	log.Info("registered procedure %v [%v]", reg, msg.Procedure)
-=======
 	d.lock.Unlock()
 
 	log.Printf("registered procedure %v [%v]", reg, msg.Procedure)
->>>>>>> 65eb3bac
 	callee.Send(&Registered{
 		Request:      msg.Request,
 		Registration: reg,
@@ -101,12 +93,8 @@
 		delete(d.registrations, procedure.Procedure)
 		delete(d.procedures, msg.Registration)
 		d.removeCalleeRegistration(callee, msg.Registration)
-<<<<<<< HEAD
-		log.Info("unregistered procedure %v [%v]", procedure.Procedure, msg.Registration)
-=======
 		d.lock.Unlock()
 		log.Printf("unregistered procedure %v [%v]", procedure.Procedure, msg.Registration)
->>>>>>> 65eb3bac
 		callee.Send(&Unregistered{
 			Request: msg.Request,
 		})
@@ -166,12 +154,8 @@
 		if caller, ok := d.calls[callID]; !ok {
 			// found the invocation id, but doesn't match any call id
 			// WAMP spec doesn't allow sending an error in response to a YIELD message
-<<<<<<< HEAD
-			log.Error("received YIELD message, but unable to match it (%v) to a CALL ID", msg.Request)
-=======
 			d.lock.Unlock()
 			log.Printf("received YIELD message, but unable to match it (%v) to a CALL ID", msg.Request)
->>>>>>> 65eb3bac
 		} else {
 			delete(d.calls, callID)
 			d.lock.Unlock()
@@ -193,21 +177,13 @@
 func (d *defaultDealer) Error(peer Sender, msg *Error) {
 	d.lock.Lock()
 	if callID, ok := d.invocations[msg.Request]; !ok {
-<<<<<<< HEAD
-		log.Info("received ERROR (INVOCATION) message with invalid invocation request ID:", msg.Request)
+		d.lock.Unlock()
+		log.Println("received ERROR (INVOCATION) message with invalid invocation request ID:", msg.Request)
 	} else {
 		delete(d.invocations, msg.Request)
 		if caller, ok := d.calls[callID]; !ok {
-			log.Info("received ERROR (INVOCATION) message, but unable to match it (%v) to a CALL ID", msg.Request)
-=======
-		d.lock.Unlock()
-		log.Println("received ERROR (INVOCATION) message with invalid invocation request ID:", msg.Request)
-	} else {
-		delete(d.invocations, msg.Request)
-		if caller, ok := d.calls[callID]; !ok {
 			d.lock.Unlock()
 			log.Printf("received ERROR (INVOCATION) message, but unable to match it (%v) to a CALL ID", msg.Request)
->>>>>>> 65eb3bac
 		} else {
 			delete(d.calls, callID)
 			d.lock.Unlock()
