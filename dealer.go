package turnpike

// A Dealer routes and manages RPC calls to callees.
type Dealer interface {
	// Register a procedure on an endpoint
	Register(Sender, *Register)
	// Unregister a procedure on an endpoint
	Unregister(Sender, *Unregister)
	// Unregister all registered procedures on an endpoint
	Disconnect(Sender)
	// Call a procedure on an endpoint
	Call(Sender, *Call)
	// Return the result of a procedure call
	Yield(Sender, *Yield)
	// Handle an ERROR message from an invocation
	Error(Sender, *Error)
	// Remove a callee's registrations
	RemovePeer(Sender)
}

type remoteProcedure struct {
	Endpoint  Sender
	Procedure URI
}

type defaultDealer struct {
	// map registration IDs to procedures
	procedures map[ID]remoteProcedure
	// map procedure URIs to registration IDs
	// TODO: this will eventually need to be `map[URI][]ID` to support
	// multiple callees for the same procedure
	registrations map[URI]ID
	// keep track of call IDs so we can send the response to the caller
	calls map[ID]Sender
	// link the invocation ID to the call ID
	invocations map[ID]ID
	// keep track of callee's registrations
	callees map[Sender]map[ID]bool
}

// NewDefaultDealer returns the default turnpike dealer implementation
func NewDefaultDealer() Dealer {
	return &defaultDealer{
		procedures:    make(map[ID]remoteProcedure),
		registrations: make(map[URI]ID),
		calls:         make(map[ID]Sender),
		invocations:   make(map[ID]ID),
		callees:       make(map[Sender]map[ID]bool),
	}
}

func (d *defaultDealer) Register(callee Sender, msg *Register) {
	if id, ok := d.registrations[msg.Procedure]; ok {
		log.Error("error: procedure already exists:", msg.Procedure, id)
		callee.Send(&Error{
			Type:    msg.MessageType(),
			Request: msg.Request,
			Details: make(map[string]interface{}),
			Error:   ErrProcedureAlreadyExists,
		})
		return
	}
	reg := NewID()
	d.procedures[reg] = remoteProcedure{callee, msg.Procedure}
	d.registrations[msg.Procedure] = reg
	d.addCalleeRegistration(callee, reg)
	log.Printf("registered procedure %v [%v]", reg, msg.Procedure)
	callee.Send(&Registered{
		Request:      msg.Request,
		Registration: reg,
	})
}

func (d *defaultDealer) Unregister(callee Sender, msg *Unregister) {
	if procedure, ok := d.procedures[msg.Registration]; !ok {
		// the registration doesn't exist
		log.Error("error: no such registration:", msg.Registration)
		callee.Send(&Error{
			Type:    msg.MessageType(),
			Request: msg.Request,
			Details: make(map[string]interface{}),
			Error:   ErrNoSuchRegistration,
		})
	} else {
		delete(d.registrations, procedure.Procedure)
		delete(d.procedures, msg.Registration)
		d.removeCalleeRegistration(callee, msg.Registration)
		log.Printf("unregistered procedure %v [%v]", procedure.Procedure, msg.Registration)
		callee.Send(&Unregistered{
			Request: msg.Request,
		})
	}
}

func (d *defaultDealer) Disconnect(callee Sender) {
	proceduresToDelete := make([]RemoteProcedure, 1)
	registrationsToDelete := make([]ID, 1)
	// Search d.procedures for callee
	for reg, rp := range d.procedures {
		if rp.Endpoint == callee {
			log.Info("Unregistering procedure", rp.Procedure)
			proceduresToDelete = append(proceduresToDelete, rp)
			registrationsToDelete = append(registrationsToDelete, reg)
		}
	}
	// Delete procedures and registrations
	for _, p := range proceduresToDelete {
		delete(d.registrations, p.Procedure)
	}
	for _, r := range registrationsToDelete {
		delete(d.procedures, r)
	}
}

func (d *defaultDealer) Call(caller Sender, msg *Call) {
	if reg, ok := d.registrations[msg.Procedure]; !ok {
		caller.Send(&Error{
			Type:    msg.MessageType(),
			Request: msg.Request,
			Details: make(map[string]interface{}),
			Error:   ErrNoSuchProcedure,
		})
	} else {
		if rproc, ok := d.procedures[reg]; !ok {
			// found a registration id, but doesn't match any remote procedure
			caller.Send(&Error{
				Type:    msg.MessageType(),
				Request: msg.Request,
				Details: make(map[string]interface{}),
				// TODO: what should this error be?
				Error: URI("wamp.error.internal_error"),
			})
		} else {
			// everything checks out, make the invocation request
			// TODO: make the Request ID specific to the caller
			d.calls[msg.Request] = caller
			invocationID := NewID()
			d.invocations[invocationID] = msg.Request
			rproc.Endpoint.Send(&Invocation{
				Request:      invocationID,
				Registration: reg,
				Details:      map[string]interface{}{},
				Arguments:    msg.Arguments,
				ArgumentsKw:  msg.ArgumentsKw,
			})
<<<<<<< HEAD
			log.Info("dispatched CALL %v to callee as INVOCATION %v", msg.Request, invocationID)
=======
			log.Printf("dispatched CALL %v [%v] to callee as INVOCATION %v",
				msg.Request, msg.Procedure, invocationID,
			)
>>>>>>> 679b151e
		}
	}
}

func (d *defaultDealer) Yield(callee Sender, msg *Yield) {
	if callID, ok := d.invocations[msg.Request]; !ok {
		// WAMP spec doesn't allow sending an error in response to a YIELD message
		log.Error("received YIELD message with invalid invocation request ID:", msg.Request)
	} else {
		delete(d.invocations, msg.Request)
		if caller, ok := d.calls[callID]; !ok {
			// found the invocation id, but doesn't match any call id
			// WAMP spec doesn't allow sending an error in response to a YIELD message
			log.Error("received YIELD message, but unable to match it (%v) to a CALL ID", msg.Request)
		} else {
			delete(d.calls, callID)
			// return the result to the caller
			caller.Send(&Result{
				Request:     callID,
				Details:     map[string]interface{}{},
				Arguments:   msg.Arguments,
				ArgumentsKw: msg.ArgumentsKw,
			})
			log.Info("returned YIELD %v to caller as RESULT %v", msg.Request, callID)
		}
	}
}

func (d *defaultDealer) Error(peer Sender, msg *Error) {
	if callID, ok := d.invocations[msg.Request]; !ok {
		log.Println("received ERROR (INVOCATION) message with invalid invocation request ID:", msg.Request)
	} else {
		delete(d.invocations, msg.Request)
		if caller, ok := d.calls[callID]; !ok {
			log.Printf("received ERROR (INVOCATION) message, but unable to match it (%v) to a CALL ID", msg.Request)
		} else {
			delete(d.calls, callID)
			// return an error to the caller
			caller.Send(&Error{
				Type:        CALL,
				Request:     callID,
				Details:     make(map[string]interface{}),
				Arguments:   msg.Arguments,
				ArgumentsKw: msg.ArgumentsKw,
			})
			log.Printf("returned ERROR %v to caller as ERROR %v", msg.Request, callID)
		}
	}
}

func (d *defaultDealer) RemovePeer(callee Sender) {
	for reg := range d.callees[callee] {
		if procedure, ok := d.procedures[reg]; ok {
			delete(d.registrations, procedure.Procedure)
			delete(d.procedures, reg)
		}
		d.removeCalleeRegistration(callee, reg)
	}
}

func (d *defaultDealer) addCalleeRegistration(callee Sender, reg ID) {
	if _, ok := d.callees[callee]; !ok {
		d.callees[callee] = make(map[ID]bool)
	}
	d.callees[callee][reg] = true
}

func (d *defaultDealer) removeCalleeRegistration(callee Sender, reg ID) {
	if _, ok := d.callees[callee]; !ok {
		return
	}
	delete(d.callees[callee], reg)
	if len(d.callees[callee]) == 0 {
		delete(d.callees, callee)
	}
}<|MERGE_RESOLUTION|>--- conflicted
+++ resolved
@@ -6,8 +6,6 @@
 	Register(Sender, *Register)
 	// Unregister a procedure on an endpoint
 	Unregister(Sender, *Unregister)
-	// Unregister all registered procedures on an endpoint
-	Disconnect(Sender)
 	// Call a procedure on an endpoint
 	Call(Sender, *Call)
 	// Return the result of a procedure call
@@ -64,7 +62,7 @@
 	d.procedures[reg] = remoteProcedure{callee, msg.Procedure}
 	d.registrations[msg.Procedure] = reg
 	d.addCalleeRegistration(callee, reg)
-	log.Printf("registered procedure %v [%v]", reg, msg.Procedure)
+	log.Info("registered procedure %v [%v]", reg, msg.Procedure)
 	callee.Send(&Registered{
 		Request:      msg.Request,
 		Registration: reg,
@@ -85,30 +83,10 @@
 		delete(d.registrations, procedure.Procedure)
 		delete(d.procedures, msg.Registration)
 		d.removeCalleeRegistration(callee, msg.Registration)
-		log.Printf("unregistered procedure %v [%v]", procedure.Procedure, msg.Registration)
+		log.Info("unregistered procedure %v [%v]", procedure.Procedure, msg.Registration)
 		callee.Send(&Unregistered{
 			Request: msg.Request,
 		})
-	}
-}
-
-func (d *defaultDealer) Disconnect(callee Sender) {
-	proceduresToDelete := make([]RemoteProcedure, 1)
-	registrationsToDelete := make([]ID, 1)
-	// Search d.procedures for callee
-	for reg, rp := range d.procedures {
-		if rp.Endpoint == callee {
-			log.Info("Unregistering procedure", rp.Procedure)
-			proceduresToDelete = append(proceduresToDelete, rp)
-			registrationsToDelete = append(registrationsToDelete, reg)
-		}
-	}
-	// Delete procedures and registrations
-	for _, p := range proceduresToDelete {
-		delete(d.registrations, p.Procedure)
-	}
-	for _, r := range registrationsToDelete {
-		delete(d.procedures, r)
 	}
 }
 
@@ -143,13 +121,9 @@
 				Arguments:    msg.Arguments,
 				ArgumentsKw:  msg.ArgumentsKw,
 			})
-<<<<<<< HEAD
-			log.Info("dispatched CALL %v to callee as INVOCATION %v", msg.Request, invocationID)
-=======
-			log.Printf("dispatched CALL %v [%v] to callee as INVOCATION %v",
+			log.Info("dispatched CALL %v [%v] to callee as INVOCATION %v",
 				msg.Request, msg.Procedure, invocationID,
 			)
->>>>>>> 679b151e
 		}
 	}
 }
@@ -180,11 +154,11 @@
 
 func (d *defaultDealer) Error(peer Sender, msg *Error) {
 	if callID, ok := d.invocations[msg.Request]; !ok {
-		log.Println("received ERROR (INVOCATION) message with invalid invocation request ID:", msg.Request)
+		log.Info("received ERROR (INVOCATION) message with invalid invocation request ID:", msg.Request)
 	} else {
 		delete(d.invocations, msg.Request)
 		if caller, ok := d.calls[callID]; !ok {
-			log.Printf("received ERROR (INVOCATION) message, but unable to match it (%v) to a CALL ID", msg.Request)
+			log.Info("received ERROR (INVOCATION) message, but unable to match it (%v) to a CALL ID", msg.Request)
 		} else {
 			delete(d.calls, callID)
 			// return an error to the caller
@@ -195,7 +169,7 @@
 				Arguments:   msg.Arguments,
 				ArgumentsKw: msg.ArgumentsKw,
 			})
-			log.Printf("returned ERROR %v to caller as ERROR %v", msg.Request, callID)
+			log.Info("returned ERROR %v to caller as ERROR %v", msg.Request, callID)
 		}
 	}
 }
