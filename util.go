package turnpike

import (
	"math/rand"
	"time"
)

const (
	// --- Interactions ---

	// Peer provided an incorrect URI for any URI-based attribute of WAMP message,
	// such as realm, topic or procedure.
	WAMP_ERROR_INVALID_URI = URI("wamp.error.invalid_uri")

	// A Dealer could not perform a call, since no procedure is currently
	// registered under the given URI.
	WAMP_ERROR_NO_SUCH_PROCEDURE = URI("wamp.error.no_such_procedure")

	// A procedure could not be registered, since a procedure with the given URI is already registered.
	WAMP_ERROR_PROCEDURE_ALREADY_EXISTS = URI("wamp.error.procedure_already_exists")

	// A Dealer could not perform an unregister, since the given registration is not active.
	WAMP_ERROR_NO_SUCH_REGISTRATION = URI("wamp.error.no_such_registration")

	// A Broker could not perform an unsubscribe, since the given subscription is not active.
	WAMP_ERROR_NO_SUCH_SUBSCRIPTION = URI("wamp.error.no_such_subscription")

	// A call failed, since the given argument types or values are not acceptable to the called
	// procedure - in which case the Callee may throw this error. Or a Router performing payload
	// validation checked the payload (args / kwargs) of a call, call result, call error or publish,
	// and the payload did not conform - in which case the Router may throw this error.
	WAMP_ERROR_INVALID_ARGUMENT = URI("wamp.error.invalid_argument")

	// --- Session Close ---

	// The Peer is shutting down completely - used as a GOODBYE (or ABORT) reason.
	WAMP_ERROR_SYSTEM_SHUTDOWN = URI("wamp.error.system_shutdown")

	// The Peer wants to leave the realm - used as a GOODBYE reason.
	WAMP_ERROR_CLOSE_REALM = URI("wamp.error.close_realm")

	// A Peer acknowledges ending of a session - used as a GOOBYE reply reason.
	WAMP_ERROR_GOODBYE_AND_OUT = URI("wamp.error.goodbye_and_out")

	// --- Authorization ---

	// A join, call, register, publish or subscribe failed, since the Peer is not authorized to
	// perform the operation.
	WAMP_ERROR_NOT_AUTHORIZED = URI("wamp.error.not_authorized")

	// A Dealer or Broker could not determine if the Peer is authorized to perform a join, call,
	// register, publish or subscribe, since the authorization operation itself failed. E.g. a custom
	// authorizer ran into an error.
	WAMP_ERROR_AUTHORIZATION_FAILED = URI("wamp.error.authorization_failed")

	// Peer wanted to join a non-existing realm (and the Router did not allow to auto-create the realm)
	WAMP_ERROR_NO_SUCH_REALM = URI("wamp.error.no_such_realm")

	// A Peer was to be authenticated under a Role that does not (or no longer) exists on the Router.
	// For example, the Peer was successfully authenticated, but the Role configured does not exists -
	// hence there is some misconfiguration in the Router.
	WAMP_ERROR_NO_SUCH_ROLE = URI("wamp.error.no_such_role")
)

const (
<<<<<<< HEAD
	maxId = 1 << 29
=======
	maxId int64 = 1 << 53
>>>>>>> 16ed6f25
)

func init() {
	rand.Seed(time.Now().UnixNano())
}

// NewID generates a random WAMP ID.
func NewID() ID {
	return ID(rand.Int63n(maxId))
}<|MERGE_RESOLUTION|>--- conflicted
+++ resolved
@@ -63,11 +63,7 @@
 )
 
 const (
-<<<<<<< HEAD
 	maxId = 1 << 29
-=======
-	maxId int64 = 1 << 53
->>>>>>> 16ed6f25
 )
 
 func init() {
