package main

import (
	"log"

	"gopkg.in/beatgammit/turnpike.v2"
)

func main() {
<<<<<<< HEAD
	c, err := turnpike.NewWebsocketClient(turnpike.JSON, "ws://localhost:8000/", nil, nil)
=======
	c, err := turnpike.NewWebsocketClient(turnpike.JSON, "ws://localhost:8000/", nil)
>>>>>>> a8e7cbce
	if err != nil {
		log.Fatal(err)
	}
	log.Info("connected to router")
	_, err = c.JoinRealm("turnpike.examples", nil)
	if err != nil {
		log.Fatal(err)
	}
	log.Info("joined realm")
	c.ReceiveDone = make(chan bool)

	onJoin := func(args []interface{}, kwargs map[string]interface{}) {
		log.Info("session joined:", args[0])
	}
	if err := c.Subscribe("wamp.session.on_join", nil, onJoin); err != nil {
		log.Fatalln("Error subscribing to channel:", err)
	}

	onLeave := func(args []interface{}, kwargs map[string]interface{}) {
		log.Info("session left:", args[0])
	}
	if err := c.Subscribe("wamp.session.on_leave", nil, onLeave); err != nil {
		log.Fatalln("Error subscribing to channel:", err)
	}

	log.Info("listening for meta events")
	<-c.ReceiveDone
	log.Info("disconnected")
}<|MERGE_RESOLUTION|>--- conflicted
+++ resolved
@@ -7,11 +7,7 @@
 )
 
 func main() {
-<<<<<<< HEAD
-	c, err := turnpike.NewWebsocketClient(turnpike.JSON, "ws://localhost:8000/", nil, nil)
-=======
 	c, err := turnpike.NewWebsocketClient(turnpike.JSON, "ws://localhost:8000/", nil)
->>>>>>> a8e7cbce
 	if err != nil {
 		log.Fatal(err)
 	}
