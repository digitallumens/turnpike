--- conflicted
+++ resolved
@@ -141,30 +141,7 @@
 		disconnected: make(chan bool),
 		payloadType:  payloadType,
 	}
-<<<<<<< HEAD
-	go func() {
-		for {
-			// TODO: use conn.NextMessage() and stream
-			// TODO: do something different based on binary/text frames
-			if _, b, err := conn.ReadMessage(); err != nil {
-				log.Info("Client at remote address %s disconnected\n", conn.RemoteAddr().String())
-				peer.disconnected <- true
-				conn.Close()
-				break
-			} else {
-				msg, err := serializer.Deserialize(b)
-				if err != nil {
-					// TODO: handle error
-				} else {
-					peer.messages <- msg
-				}
-			}
-		}
-	}()
-	s.Router.Accept(&peer)
-=======
 	go peer.run()
 
 	logErr(s.Router.Accept(&peer))
->>>>>>> 679b151e
 }