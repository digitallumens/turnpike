--- conflicted
+++ resolved
@@ -74,21 +74,11 @@
 func NewClient(p Peer) *Client {
 	c := &Client{
 		Peer:           p,
-<<<<<<< HEAD
 		ReceiveTimeout: 30 * time.Second,
-
-		// roles:          roles,
-		listeners:    make(map[ID]chan Message),
-		events:       make(map[ID]*eventDesc),
-		procedures:   make(map[ID]*procedureDesc),
-		requestCount: 0,
-=======
-		ReceiveTimeout: 10 * time.Second,
 		listeners:      make(map[ID]chan Message),
 		events:         make(map[ID]*eventDesc),
 		procedures:     make(map[ID]*procedureDesc),
 		requestCount:   0,
->>>>>>> 679b151e
 	}
 	return c
 }
@@ -262,15 +252,11 @@
 			log.Error("unhandled message:", msg.MessageType(), msg)
 		}
 	}
-<<<<<<< HEAD
 	log.Info("client closed")
-=======
-	log.Println("client closed")
 
 	if c.ReceiveDone != nil {
 		c.ReceiveDone <- true
 	}
->>>>>>> 679b151e
 }
 
 func (c *Client) notifyListener(msg Message, requestID ID) {
@@ -278,11 +264,7 @@
 	if l, ok := c.listeners[requestID]; ok {
 		l <- msg
 	} else {
-<<<<<<< HEAD
-		log.Error("no listener for message", msg.MessageType(), requestId)
-=======
-		log.Println("no listener for message", msg.MessageType(), requestID)
->>>>>>> 679b151e
+		log.Error("no listener for message", msg.MessageType(), requestID)
 	}
 }
 
@@ -334,14 +316,9 @@
 }
 
 func (c *Client) waitOnListener(id ID) (msg Message, err error) {
-<<<<<<< HEAD
 	log.Info("wait on listener: %v", id)
-	if wait, ok := c.listeners[id]; !ok {
-=======
-	log.Println("wait on listener:", id)
 	wait, ok := c.listeners[id]
 	if !ok {
->>>>>>> 679b151e
 		return nil, fmt.Errorf("unknown listener ID: %v", id)
 	}
 	select {
