package turnpike

import (
	"sync"
	"testing"

	. "github.com/smartystreets/goconvey/convey"
)

type TestPeer struct {
	received Message
	sent     Message

	sync.RWMutex
}

func (s *TestPeer) Send(msg Message) error {
	s.Lock()
	defer s.Unlock()

	s.received = msg
	return nil
}

<<<<<<< HEAD
func (s *TestPeer) Send(msg Message) error  { s.received = msg; return nil }
=======
func (s *TestPeer) getReceived() Message {
	s.RLock()
	defer s.RUnlock()

	return s.received
}

// TODO: implement me
>>>>>>> a8e7cbce
func (s *TestPeer) Receive() <-chan Message { return nil }
func (s *TestPeer) Close() error            { return nil }

func TestSubscribe(t *testing.T) {
	Convey("Subscribing to a topic", t, func() {
		broker := NewDefaultBroker().(*defaultBroker)
		subscriber := &TestPeer{}
		sess := &Session{Peer: subscriber}
		testTopic := URI("turnpike.test.topic")
		msg := &Subscribe{Request: 123, Topic: testTopic}
		broker.Subscribe(sess, msg)

		Convey("The subscriber should have received a SUBSCRIBED message", func() {
			sub := subscriber.received.(*Subscribed).Subscription
			So(sub, ShouldNotEqual, 0)
		})

		Convey("The broker should have created the subscription", func() {
			sub := subscriber.received.(*Subscribed).Subscription
			topic, ok := broker.subscriptions[sub]
			So(ok, ShouldBeTrue)
			So(topic, ShouldEqual, testTopic)
			_, ok = broker.routes[testTopic]
			So(ok, ShouldBeTrue)
			_, ok = broker.sessions[sess]
			So(ok, ShouldBeTrue)
		})
	})
}

func TestBrokerNextRequestId(t *testing.T) {
	Convey("nextRequestId called multiple times", t, func() {
		broker := NewDefaultBroker().(*defaultBroker)
		id1 := broker.nextRequestId()
		id2 := broker.nextRequestId()

		So(id1, ShouldNotEqual, id2)
	})

	Convey("nextRequestId should roll over", t, func() {
		broker := NewDefaultBroker().(*defaultBroker)
		broker.lastRequestId = MAX_REQUEST_ID
		id := broker.nextRequestId()

		So(id, ShouldEqual, 1)
	})
}

func TestMultipleSubscribe(t *testing.T) {
	const SUBSCRIBERS = 2
	const TOPIC = URI("turnpike.test.topic")

	Convey("Multiple subscribers to a topic", t, func() {
		broker := NewDefaultBroker().(*defaultBroker)
		for i := 0; i < SUBSCRIBERS; i++ {
			subscriber := &TestPeer{}
			sess := &Session{Peer: subscriber, Id: NewID()}
			msg := &Subscribe{Request: sess.NextRequestId(), Topic: TOPIC}
			broker.Subscribe(sess, msg)
		}

		Convey("There should be a map entry for each subscriber", func() {
			So(len(broker.routes[TOPIC]), ShouldEqual, SUBSCRIBERS)
		})
	})
}

func TestUnsubscribe(t *testing.T) {
	broker := NewDefaultBroker().(*defaultBroker)
	subscriber := &TestPeer{}
	testTopic := URI("turnpike.test.topic")
	msg := &Subscribe{Request: 123, Topic: testTopic}
	sess := &Session{Peer: subscriber}
	broker.Subscribe(sess, msg)
	sub := subscriber.received.(*Subscribed).Subscription

	Convey("Unsubscribing from a topic", t, func() {
		msg := &Unsubscribe{Request: 124, Subscription: sub}
		broker.Unsubscribe(sess, msg)

		Convey("The peer should have received an UNSUBSCRIBED message", func() {
			unsub := subscriber.received.(*Unsubscribed).Request
			So(unsub, ShouldNotEqual, 0)
		})

		Convey("The broker should have removed the subscription", func() {
			_, ok := broker.subscriptions[sub]
			So(ok, ShouldBeFalse)
			_, ok = broker.routes[testTopic]
			So(ok, ShouldBeFalse)
			_, ok = broker.sessions[sess]
			So(ok, ShouldBeFalse)
		})
	})
}

func TestRemove(t *testing.T) {
	broker := NewDefaultBroker().(*defaultBroker)
	subscriber := &TestPeer{}
	sess := &Session{Peer: subscriber}
	testTopic := URI("turnpike.test.topic")
	msg := &Subscribe{Request: 123, Topic: testTopic}
	broker.Subscribe(sess, msg)
	sub := subscriber.received.(*Subscribed).Subscription

	testTopic2 := URI("turnpike.test.topic2")
	msg2 := &Subscribe{Request: 456, Topic: testTopic2}
	broker.Subscribe(sess, msg2)
	sub2 := subscriber.received.(*Subscribed).Subscription

	Convey("Removing subscriber", t, func() {
		broker.RemoveSession(sess)

		Convey("The broker should have removed the subscription", func() {
			_, ok := broker.subscriptions[sub]
			So(ok, ShouldBeFalse)
			_, ok = broker.routes[testTopic]
			So(ok, ShouldBeFalse)

			_, ok = broker.subscriptions[sub2]
			So(ok, ShouldBeFalse)
			_, ok = broker.routes[testTopic2]
			So(ok, ShouldBeFalse)

			_, ok = broker.sessions[sess]
			So(ok, ShouldBeFalse)
		})
	})
}<|MERGE_RESOLUTION|>--- conflicted
+++ resolved
@@ -22,9 +22,6 @@
 	return nil
 }
 
-<<<<<<< HEAD
-func (s *TestPeer) Send(msg Message) error  { s.received = msg; return nil }
-=======
 func (s *TestPeer) getReceived() Message {
 	s.RLock()
 	defer s.RUnlock()
@@ -33,7 +30,6 @@
 }
 
 // TODO: implement me
->>>>>>> a8e7cbce
 func (s *TestPeer) Receive() <-chan Message { return nil }
 func (s *TestPeer) Close() error            { return nil }
 
