--- conflicted
+++ resolved
@@ -3,11 +3,8 @@
 import (
 	"crypto/tls"
 	"fmt"
-<<<<<<< HEAD
 	"net/http"
-=======
 	"sync"
->>>>>>> 65eb3bac
 	"time"
 
 	"github.com/gorilla/websocket"
@@ -38,7 +35,6 @@
 	}
 }
 
-<<<<<<< HEAD
 // NewSecureWebsocketPeer connects to the websocket server at the specified url with the specified TLS config and header.
 func NewSecureWebsocketPeer(serialization Serialization, url string, tlsClientConfig *tls.Config, header http.Header) (Peer, error) {
 	switch serialization {
@@ -55,15 +51,12 @@
 	}
 }
 
-func newWebsocketPeer(url, protocol, origin string, serializer Serializer, payloadType int) (Peer, error) {
-=======
-func newWebsocketPeer(url, protocol, origin string, serializer Serializer, payloadType int, tlscfg *tls.Config) (Peer, error) {
->>>>>>> 65eb3bac
+func newWebsocketPeer(url, protocol, origin string, serializer Serializer, payloadType int, tlscfg *tls.Config, header http.Header) (Peer, error) {
 	dialer := websocket.Dialer{
 		Subprotocols:    []string{protocol},
 		TLSClientConfig: tlscfg,
 	}
-	conn, _, err := dialer.Dial(url, nil)
+	conn, _, err := dialer.Dial(url, header)
 	if err != nil {
 		return nil, err
 	}
@@ -104,12 +97,8 @@
 	if err != nil {
 		return err
 	}
-<<<<<<< HEAD
-	log.Debug("%s %+v", msg.MessageType().String(), msg)
-=======
 	ep.sendMutex.Lock()
 	defer ep.sendMutex.Unlock()
->>>>>>> 65eb3bac
 	return ep.conn.WriteMessage(ep.payloadType, b)
 }
 func (ep *websocketPeer) Receive() <-chan Message {
